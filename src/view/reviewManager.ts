--- conflicted
+++ resolved
@@ -147,18 +147,6 @@
 					remotes: remotes
 				};
 
-<<<<<<< HEAD
-=======
-				if (sameHead && !sameRemotes) {
-					let oldHeadRemote = this._previousRepositoryState.remotes.find(remote => remote.remoteName === oldHead!.remote);
-					let newHeadRemote = remotes.find(remote => remote.remoteName === oldHead!.remote);
-					if ((!oldHeadRemote && !newHeadRemote) || (oldHeadRemote && newHeadRemote && oldHeadRemote.equals(newHeadRemote))
-					) {
-						return;
-					}
-				}
-
->>>>>>> 30fcfa11
 				this.updateState();
 			}
 		}));
